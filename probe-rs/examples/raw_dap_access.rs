--- conflicted
+++ resolved
@@ -1,12 +1,8 @@
 use anyhow::Result;
-<<<<<<< HEAD
-use probe_rs::{architecture::arm::sequences::DefaultArmSequence, Probe};
-=======
 use probe_rs::{
-    architecture::arm::{ApAddress, DpAddress},
+    architecture::arm::{sequences::DefaultArmSequence, ApAddress, DpAddress},
     Probe,
 };
->>>>>>> efad68e1
 
 fn main() -> Result<()> {
     pretty_env_logger::init();
