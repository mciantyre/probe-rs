use super::{
    function_die::FunctionDie, get_sequential_key, unit_info::UnitInfo, unit_info::UnitIter,
    variable::*, DebugError, DebugRegisters, SourceLocation, StackFrame, VariableCache,
};
use crate::{core::Core, debug::registers, MemoryInterface, RegisterValue};
use ::gimli::{FileEntry, LineProgramHeader, UnwindContext};
use gimli::{BaseAddresses, DebugFrame, UnwindSection};
use object::read::{Object, ObjectSection};
use probe_rs_target::InstructionSet;
use registers::RegisterGroup;
use std::{
    borrow,
    num::NonZeroU64,
    ops::ControlFlow,
    path::{Path, PathBuf},
    rc::Rc,
    str::from_utf8,
};

pub(crate) type GimliReader = gimli::EndianReader<gimli::LittleEndian, std::rc::Rc<[u8]>>;

pub(crate) type GimliAttribute = gimli::Attribute<GimliReader>;

pub(crate) type DwarfReader = gimli::read::EndianRcSlice<gimli::LittleEndian>;

/// Program row data that the debugger can use for breakpoints and stepping.
/// To understand how this struct is used, use the following framework:
/// - Everything is calculated from a given machine instruction address, usually the current program counter.
/// - To calculate where the user might step to (step-over, step-into, step-out), we start from the given instruction address/program counter, and work our way through the subsequent sequence of instructions. A sequence of instructions represents a series of contiguous target machine instructions, and does not necessarily represent the whole of a function.
/// - The next address in the target processor's instruction sequence may qualify as (one, or more) of the following:
///   - The start of a new source statement (a source file may have multiple statements on a single line)
///   - Another instruction that is part of the source statement started previously
///   - The first instruction after the end of the epilogue.
///   - The end of the current sequence of instructions.
///   - Other indicators that are not relevant/used here.
/// - Depending on the combinations of the above, we only use instructions that qualify as:
///   - The beginning of a statement that is neither inside the prologue, nor inside the epilogue.
/// - Based on this, we will attempt to fill the [`HaltLocations`] struct with as many of the four fields as possible, given the available information in the instruction sequence.
/// All data is calculated using the `gimli::read::CompletedLineProgram` as well as, function call data from the debug info frame section.
#[derive(Debug)]
pub struct HaltLocations {
    /// For when we are trying to determine a 'source breakpoint', this is the first valid statement past the program counter, where we can set a breakpoint.
    ///  - If the current program_counter is in the prologue of a sequence, then this is the address of the first statement past the end of the prologue.
    ///  - If the current program counter is a call to an inlined function, then the next statement will be the first statement in that function.
    pub first_halt_address: Option<u64>,
    /// The source location associated with the first_halt_address.
    pub first_halt_source_location: Option<SourceLocation>,
    /// For when we want to 'step over' the current statement, then this is the address of the next valid statement where we can halt.
    ///  - If the current program counter's statement lies between a prologue and epilogue, the `next_statement_address` will be the next statement to be processed by the target.
    ///  - If the next statement happens to be inside a prologue, then the `next_statement_address` will be the address of the first statement after the prologue.
    ///  - If the next statement happens to be inside an epilogue, then the `next_statement_address` will be the same as the `step_out_address` (see below).
    pub next_statement_address: Option<u64>,
    /// For when we want to 'step out' of the current function, then this is the first statement after the current function returns.
    /// - If this is a regular function, this will be the `return address`.
    /// - If this is an inline function, this will be the statement from which the function was "called", because inline statements are executed before the statements that "call" them.  
    pub step_out_address: Option<u64>,
}

/// Debug information which is parsed from DWARF debugging information.
pub struct DebugInfo {
    pub(crate) dwarf: gimli::Dwarf<DwarfReader>,
    pub(crate) frame_section: gimli::DebugFrame<DwarfReader>,
    pub(crate) locations_section: gimli::LocationLists<DwarfReader>,
    pub(crate) address_section: gimli::DebugAddr<DwarfReader>,
    pub(crate) debug_line_section: gimli::DebugLine<DwarfReader>,
}

impl DebugInfo {
    /// Read debug info directly from a ELF file.
    pub fn from_file<P: AsRef<Path>>(path: P) -> Result<DebugInfo, DebugError> {
        let data = std::fs::read(path)?;

        DebugInfo::from_raw(&data)
    }

    /// Parse debug information directly from a buffer containing an ELF file.
    pub fn from_raw(data: &[u8]) -> Result<Self, DebugError> {
        let object = object::File::parse(data)?;

        // Load a section and return as `Cow<[u8]>`.
        let load_section = |id: gimli::SectionId| -> Result<DwarfReader, gimli::Error> {
            let data = object
                .section_by_name(id.name())
                .and_then(|section| section.uncompressed_data().ok())
                .unwrap_or_else(|| borrow::Cow::Borrowed(&[][..]));

            Ok(gimli::read::EndianRcSlice::new(
                Rc::from(&*data),
                gimli::LittleEndian,
            ))
        };

        // Load all of the sections.
        let dwarf_cow = gimli::Dwarf::load(&load_section)?;

        use gimli::Section;
        let frame_section = gimli::DebugFrame::load(load_section)?;
        let address_section = gimli::DebugAddr::load(load_section)?;
        let debug_loc = gimli::DebugLoc::load(load_section)?;
        let debug_loc_lists = gimli::DebugLocLists::load(load_section)?;
        let locations_section = gimli::LocationLists::new(debug_loc, debug_loc_lists);
        let debug_line_section = gimli::DebugLine::load(load_section)?;

        Ok(DebugInfo {
            dwarf: dwarf_cow,
            frame_section,
            locations_section,
            address_section,
            debug_line_section,
        })
    }

    /// Get the name of the function at the given address.
    ///
    /// If no function is found, `None` will be returend.
    ///
    /// ## Inlined functions
    /// Multiple nested inline functions could exist at the given address.
    /// This function will currently return the innermost function in that case.
    pub fn function_name(
        &self,
        address: u64,
        find_inlined: bool,
    ) -> Result<Option<String>, DebugError> {
        let mut units = self.dwarf.units();

        while let Some(unit_info) = self.get_next_unit_info(&mut units) {
            let mut functions = unit_info.get_function_dies(address, None, find_inlined)?;

            // Use the last functions from the list, this is the function which most closely
            // corresponds to the PC in case of multiple inlined functions.
            if let Some(die_cursor_state) = functions.pop() {
                let function_name = die_cursor_state.function_name();

                if function_name.is_some() {
                    return Ok(function_name);
                }
            }
        }

        Ok(None)
    }

    /// Try get the [`SourceLocation`] for a given address.
    pub fn get_source_location(&self, address: u64) -> Option<SourceLocation> {
        let mut units = self.dwarf.units();

        while let Ok(Some(header)) = units.next() {
            let unit = match self.dwarf.unit(header) {
                Ok(unit) => unit,
                Err(_) => continue,
            };

            match self.dwarf.unit_ranges(&unit) {
                Ok(mut ranges) => {
                    while let Ok(Some(range)) = ranges.next() {
                        if range.begin <= address && address < range.end {
                            // Get the function name.

                            let ilnp = match unit.line_program.as_ref() {
                                Some(ilnp) => ilnp,
                                None => return None,
                            };

                            match ilnp.clone().sequences() {
                                Ok((program, sequences)) => {
                                    // Normalize the address.
                                    let mut target_seq = None;

                                    for seq in sequences {
                                        if seq.start <= address && address < seq.end {
                                            target_seq = Some(seq);
                                            break;
                                        }
                                    }

                                    if let Some(target_seq) = target_seq.as_ref() {
                                        let mut previous_row: Option<gimli::LineRow> = None;

                                        let mut rows = program.resume_from(target_seq);

                                        while let Ok(Some((header, row))) = rows.next_row() {
                                            if row.address() == address {
                                                if let Some(file_entry) = row.file(header) {
                                                    if let Some((file, directory)) = self
                                                        .find_file_and_directory(
                                                            &unit, header, file_entry,
                                                        )
                                                    {
                                                        log::debug!(
                                                            "{} - {:?}",
                                                            address,
                                                            row.isa()
                                                        );

                                                        return Some(SourceLocation {
                                                            line: row.line().map(NonZeroU64::get),
                                                            column: Some(row.column().into()),
                                                            file,
                                                            directory,
                                                            low_pc: Some(target_seq.start as u32),
                                                            high_pc: Some(target_seq.end as u32),
                                                        });
                                                    }
                                                }
                                            } else if row.address() > address
                                                && previous_row.is_some()
                                            {
                                                if let Some(file_entry) = row.file(header) {
                                                    if let Some((file, directory)) = self
                                                        .find_file_and_directory(
                                                            &unit, header, file_entry,
                                                        )
                                                    {
                                                        log::debug!(
                                                            "{} - {:?}",
                                                            address,
                                                            row.isa()
                                                        );

                                                        return Some(SourceLocation {
                                                            line: row.line().map(NonZeroU64::get),
                                                            column: Some(row.column().into()),
                                                            file,
                                                            directory,
                                                            low_pc: Some(target_seq.start as u32),
                                                            high_pc: Some(target_seq.end as u32),
                                                        });
                                                    }
                                                }
                                            }
                                            previous_row = Some(*row);
                                        }
                                    }
                                }
                                Err(error) => {
                                    log::warn!(
                                        "No valid source code ranges found for address {}: {:?}",
                                        address,
                                        error
                                    );
                                }
                            }
                        }
                    }
                }
                Err(error) => {
                    log::warn!(
                        "No valid source code ranges found for address {}: {:?}",
                        address,
                        error
                    );
                }
            }
        }
        None
    }

    /// This function uses [`gimli::read::CompleteLineProgram`] functionality to calculate valid addresses where we can request a halt.
    /// Validity of halt locations are defined as target instructions that live between the end of the prologue, and the start of the end sequence of a [`gimli::read::LineRow`].
    ///
    /// Please refer to [`HaltLocations`] struct for a description of the various halt locations that are available for the given program_counter.
    /// - The consumer will have to choose which of the halt locations best fit the requirement of the current request.
    /// -- For example,
    pub(crate) fn get_halt_locations(
        &self,
        program_counter: u64,
        return_address: Option<u64>,
    ) -> Result<HaltLocations, DebugError> {
        let mut program_row_data = HaltLocations {
            first_halt_address: None,
            first_halt_source_location: None,
            next_statement_address: None,
            step_out_address: None,
        };
        // First we have to find the compile unit at the current address.
        let mut units = self.get_units();
        let mut program_unit = None;
        'headers: while let Some(header) = self.get_next_unit_info(&mut units) {
            match self.dwarf.unit_ranges(&header.unit) {
                Ok(mut ranges) => {
                    while let Ok(Some(range)) = ranges.next() {
                        if (range.begin <= program_counter) && (range.end > program_counter) {
                            program_unit = Some(header);
                            break 'headers;
                        }
                    }
                }
                Err(_) => continue 'headers,
            };
        }

        // Use the gimli::read::DebugLine::program() to return the rows from the LineProgram.
        // TODO: In theory we can cache the program rows and re-use them, but so far the performance is acceptable.
        if let Some(program_unit) = program_unit.as_ref() {
            if let Some(line_program) = program_unit.unit.line_program.clone() {
                let offset = line_program.header().offset();
                let address_size = line_program.header().address_size();

                let incomplete_line_program =
                    self.debug_line_section
                        .program(offset, address_size, None, None)?;
                let (complete_line_program, line_sequences) =
                    incomplete_line_program.sequences()?;

                if let Some(active_sequence) = line_sequences.iter().find(|line_sequence| {
                    line_sequence.start <= program_counter && line_sequence.end > program_counter
                }) {
                    let mut rows = complete_line_program.resume_from(active_sequence);

                    // By definition, ONLY the addresses inside a sequence will increase monotonically, so we have to be careful when using addresses as comparators.
                    let mut prologue_end = u64::MAX;
                    while let Ok(Some((program_header, row))) = rows.next_row() {
                        log::trace!("Evaluating program row data @{:#010X}  stmt={:5}  ep={:5}  es={:5}  line={:04}  col={:05}  f={:02}",
                                        row.address(),
                                        row.is_stmt(),
                                        row.prologue_end(),
                                        row.end_sequence(),
                                        match row.line() {
                                            Some(line) => line.get(),
                                            None => 0,
                                        },
                                        match row.column() {
                                            gimli::ColumnType::LeftEdge => 0,
                                            gimli::ColumnType::Column(column) => column.get(),
                                        },
                                        row.file_index());

                        // Don't do anything until we are past the prologue of a function.
                        if row.prologue_end() {
                            prologue_end = row.address();
                        }

                        // row.end_sequence() is a row whose address is that of the byte after the last target machine instruction of the sequence.
                        // - At this point, the program_counter register is no longer inside the code of the sequence.
                        // - IMPORTANT: Because of the above, we will NOT allow a breakpoint, or a step target to be on a statement that is a row.end_sequence()

                        // Set the first_breakpoint_address
                        if program_row_data.first_halt_address.is_none()
                            && row.address() >= prologue_end
                            && row.address() >= program_counter
                        {
                            if row.end_sequence() {
                                // If the first non-prologue row is a end of sequence, then we cannot determine valid halt addresses at this program counter.
                                return Err(DebugError::NoValidHaltLocation{
                                    message: "This function does not have any valid halt locations. Please consider using instruction level stepping.".to_string(),
                                    pc_at_error: program_counter,
                                });
                            } else if row.is_stmt() {
                                program_row_data.first_halt_address = Some(row.address());
                                if let Some(file_entry) = row.file(program_header) {
                                    if let Some((file, directory)) = self.find_file_and_directory(
                                        &program_unit.unit,
                                        program_header,
                                        file_entry,
                                    ) {
                                        program_row_data.first_halt_source_location =
                                            Some(SourceLocation {
                                                line: row.line().map(NonZeroU64::get),
                                                column: Some(row.column().into()),
                                                file,
                                                directory,
                                                low_pc: Some(active_sequence.start as u32),
                                                high_pc: Some(active_sequence.end as u32),
                                            });
                                    }
                                }
                                // This is a safe time to determine the step_out_statement.
                                // Recursive calls will sometimes need to use a return_address as a program_counter, in which case we skip this part.
                                if return_address.is_some() {
                                    if let Ok(function_dies) =
                                        program_unit.get_function_dies(program_counter, None, true)
                                    {
                                        for function in function_dies {
                                            if function.low_pc <= program_counter as u64
                                                && function.high_pc > program_counter as u64
                                            {
                                                if function.is_inline() {
                                                    // Step_out_address for inlined functions, is the first available breakpoint address after the last statement in this function.
                                                    program_row_data.step_out_address = self
                                                        .get_halt_locations(
                                                            function.high_pc,
                                                            return_address,
                                                        )?
                                                        .first_halt_address;
                                                } else if function
                                                    .get_attribute(gimli::DW_AT_noreturn)
                                                    .is_some()
                                                {
                                                    // Cannot step out of non returning functions.
                                                } else if program_row_data
                                                    .step_out_address
                                                    .is_none()
                                                {
                                                    // Step_out_address for non-inlined functions is the first available breakpoint address after the return address.
                                                    program_row_data.step_out_address =
                                                        return_address.and_then(|return_address| {
                                                            self.get_halt_locations(
                                                                return_address,
                                                                None,
                                                            )
                                                            .map_or(None, |valid_halt_locations| {
                                                                valid_halt_locations
                                                                    .first_halt_address
                                                            })
                                                        });
                                                }
                                            }
                                        }
                                    };
                                }
                                // We can move to the next row until we find the next_statement_address.
                                continue;
                            } else {
                                continue;
                            }
                        }

                        // Set the next_statement_address
                        if program_row_data.first_halt_address.is_some()
                            && program_row_data.next_statement_address.is_none()
                            && row.address() > program_counter
                        {
                            if row.end_sequence() {
                                // If the next row is a end of sequence, then we cannot determine valid halt addresses at this program counter.
                                return Err(DebugError::NoValidHaltLocation{
                                    message: "This function does not have any additional halt locations. Please consider using instruction level stepping.".to_string(),
                                    pc_at_error: program_counter,
                                });
                            } else if row.is_stmt() {
                                // Use the next available statement.
                                program_row_data.next_statement_address = Some(row.address());
                                // We have what we need for now.
                                break;
                            } else {
                                continue;
                            }
                        }
                    }
                } else {
                    return Err(DebugError::NoValidHaltLocation{
                        message: "The specified source location does not have any line information available. Please consider using instruction level stepping.".to_string(),
                        pc_at_error: program_counter,
                    });
                }
            }
        }
        Ok(program_row_data)
    }

    pub(crate) fn get_units(&self) -> UnitIter {
        self.dwarf.units()
    }

    pub(crate) fn get_next_unit_info(&self, units: &mut UnitIter) -> Option<UnitInfo> {
        while let Ok(Some(header)) = units.next() {
            if let Ok(unit) = self.dwarf.unit(header) {
                return Some(UnitInfo {
                    debug_info: self,
                    unit,
                });
            };
        }
        None
    }

    /// We do not actually resolve the children of `[VariableName::StaticScope]` automatically, and only create the necessary header in the `VariableCache`.
    /// This allows us to resolve the `[VariableName::StaticScope]` on demand/lazily, when a user requests it from the debug client.
    /// This saves a lot of overhead when a user only wants to see the `[VariableName::LocalScope]` or `[VariableName::Registers]` while stepping through code (the most common use cases)
    pub(crate) fn create_static_scope_cache(
        &self,
        core: &mut Core<'_>,
        unit_info: &UnitInfo,
    ) -> Result<VariableCache, DebugError> {
        let mut static_variable_cache = VariableCache::new();

        // Only process statics for this unit header.
        let abbrevs = &unit_info.unit.abbreviations;
        // Navigate the current unit from the header down.
        if let Ok(mut header_tree) = unit_info.unit.header.entries_tree(abbrevs, None) {
            let unit_node = header_tree.root()?;
            let mut static_root_variable = Variable::new(
                unit_info.unit.header.offset().as_debug_info_offset(),
                Some(unit_node.entry().offset()),
            );
            static_root_variable.variable_node_type = VariableNodeType::DirectLookup;
            static_root_variable.name = VariableName::StaticScopeRoot;
            static_variable_cache.cache_variable(None, static_root_variable, core)?;
        }
        Ok(static_variable_cache)
    }

    /// Creates the unpopulated cache for `function` variables
    pub(crate) fn create_function_scope_cache(
        &self,
        core: &mut Core<'_>,
        die_cursor_state: &FunctionDie,
        unit_info: &UnitInfo,
    ) -> Result<VariableCache, DebugError> {
        let mut function_variable_cache = VariableCache::new();

        let abbrevs = &unit_info.unit.abbreviations;
        let mut tree = unit_info
            .unit
            .header
            .entries_tree(abbrevs, Some(die_cursor_state.function_die.offset()))?;
        let function_node = tree.root()?;

        let mut function_root_variable = Variable::new(
            unit_info.unit.header.offset().as_debug_info_offset(),
            Some(function_node.entry().offset()),
        );
        function_root_variable.variable_node_type = VariableNodeType::DirectLookup;
        function_root_variable.name = VariableName::LocalScopeRoot;
        function_variable_cache.cache_variable(None, function_root_variable, core)?;
        Ok(function_variable_cache)
    }

    /// This effects the on-demand expansion of lazy/deferred load of all the 'child' `Variable`s for a given 'parent'.
    pub fn cache_deferred_variables(
        &self,
        cache: &mut VariableCache,
        core: &mut Core<'_>,
        parent_variable: &mut Variable,
        stack_frame_registers: &DebugRegisters,
        frame_base: Option<u64>,
    ) -> Result<(), DebugError> {
        if !parent_variable.is_valid() {
            // Do nothing. The parent_variable.get_value() will already report back the debug_error value.
            return Ok(());
        }
        match parent_variable.variable_node_type {
            VariableNodeType::ReferenceOffset(reference_offset) => {
                // Only attempt this part if the parent is a pointer and we have not yet resolved the referenced children.
                if !cache.has_children(parent_variable)? {
                    if let Some(header_offset) = parent_variable.unit_header_offset {
                        let unit_header =
                            self.dwarf.debug_info.header_from_offset(header_offset)?;
                        let unit_info = UnitInfo {
                            debug_info: self,
                            unit: gimli::Unit::new(&self.dwarf, unit_header)?,
                        };
                        // Reference to a type, or an node.entry() to another type or a type modifier which will point to another type.
                        let mut type_tree = unit_info
                            .unit
                            .header
                            .entries_tree(&unit_info.unit.abbreviations, Some(reference_offset))?;
                        let referenced_node = type_tree.root()?;
                        let mut referenced_variable = cache.cache_variable(
                            Some(parent_variable.variable_key),
                            Variable::new(
                                unit_info.unit.header.offset().as_debug_info_offset(),
                                Some(referenced_node.entry().offset()),
                            ),
                            core,
                        )?;

                        match &parent_variable.name {
                                VariableName::Named(name) => {
                                    if name.starts_with("Some") {
                                        referenced_variable.name =
                                            VariableName::Named(name.replacen('&', "*", 1));
                                    } else {
                                        referenced_variable.name =
                                            VariableName::Named(format!("*{}", name));
                                    }
                                }
                                other => referenced_variable.name = VariableName::Named(format!("Error: Unable to generate name, parent variable does not have a name but is special variable {:?}", other)),
                            }

                        match &parent_variable.memory_location {
                            VariableLocation::Address(address) => {
                                // Now, retrieve the location by reading the adddress pointed to by the parent variable.
                                referenced_variable.memory_location = match core
                                    .read_word_32(*address)
                                {
                                    Ok(memory_location) => {
                                        VariableLocation::Address(memory_location as u64)
                                    }
                                    Err(error) => {
                                        log::error!("Failed to read referenced variable address from memory location {} : {}.", parent_variable.memory_location , error);
                                        VariableLocation::Error(format!("Failed to read referenced variable address from memory location {} : {}.", parent_variable.memory_location, error))
                                    }
                                };
                            }
                            other => {
                                referenced_variable.memory_location =
                                    VariableLocation::Unsupported(format!(
                                        "Location {:?} not supported for referenced variables.",
                                        other
                                    ));
                            }
                        }

                        referenced_variable = cache.cache_variable(
                            referenced_variable.parent_key,
                            referenced_variable,
                            core,
                        )?;

                        if referenced_variable.type_name == VariableType::Base("()".to_owned()) {
                            // Only use this, if it is NOT a unit datatype.
                            cache.remove_cache_entry(referenced_variable.variable_key)?;
                        } else {
                            unit_info.extract_type(
                                referenced_node,
                                parent_variable,
                                referenced_variable,
                                core,
                                stack_frame_registers,
                                frame_base,
                                cache,
                            )?;
                        }
                    }
                }
            }
            VariableNodeType::TypeOffset(type_offset) => {
                // Only attempt this if the children are not already resolved.
                if !cache.has_children(parent_variable)? {
                    if let Some(header_offset) = parent_variable.unit_header_offset {
                        let unit_header =
                            self.dwarf.debug_info.header_from_offset(header_offset)?;
                        let unit_info = UnitInfo {
                            debug_info: self,
                            unit: gimli::Unit::new(&self.dwarf, unit_header)?,
                        };
                        // Find the parent node
                        let mut type_tree = unit_info
                            .unit
                            .header
                            .entries_tree(&unit_info.unit.abbreviations, Some(type_offset))?;
                        let parent_node = type_tree.root()?;

                        // For process_tree we need to create a temporary parent that will later be eliminated with VariableCache::adopt_grand_children
                        // TODO: Investigate if UnitInfo::process_tree can be modified to use `&mut parent_variable`, then we would not need this temporary variable.
                        let mut temporary_variable = parent_variable.clone();
                        temporary_variable.variable_key = 0;
                        temporary_variable.parent_key = Some(parent_variable.variable_key);
                        temporary_variable = cache.cache_variable(
                            Some(parent_variable.variable_key),
                            temporary_variable,
                            core,
                        )?;

                        temporary_variable = unit_info.process_tree(
                            parent_node,
                            temporary_variable,
                            core,
                            stack_frame_registers,
                            frame_base,
                            cache,
                        )?;

                        cache.adopt_grand_children(parent_variable, &temporary_variable)?;
                    }
                }
            }
            VariableNodeType::DirectLookup => {
                // Only attempt this if the children are not already resolved.
                if !cache.has_children(parent_variable)? {
                    if let Some(header_offset) = parent_variable.unit_header_offset {
                        let unit_header =
                            self.dwarf.debug_info.header_from_offset(header_offset)?;
                        let unit_info = UnitInfo {
                            debug_info: self,
                            unit: gimli::Unit::new(&self.dwarf, unit_header)?,
                        };
                        // Find the parent node
                        let mut type_tree = unit_info.unit.header.entries_tree(
                            &unit_info.unit.abbreviations,
                            parent_variable.variable_unit_offset,
                        )?;

                        // For process_tree we need to create a temporary parent that will later be eliminated with VariableCache::adopt_grand_children
                        // TODO: Investigate if UnitInfo::process_tree can be modified to use `&mut parent_variable`, then we would not need this temporary variable.
                        let mut temporary_variable = parent_variable.clone();
                        temporary_variable.variable_key = 0;
                        temporary_variable.parent_key = Some(parent_variable.variable_key);
                        temporary_variable = cache.cache_variable(
                            Some(parent_variable.variable_key),
                            temporary_variable,
                            core,
                        )?;

                        let parent_node = type_tree.root()?;

                        temporary_variable = unit_info.process_tree(
                            parent_node,
                            temporary_variable,
                            core,
                            stack_frame_registers,
                            frame_base,
                            cache,
                        )?;

                        cache.adopt_grand_children(parent_variable, &temporary_variable)?;
                    }
                }
            }
            _ => {
                // Do nothing. These have already been recursed to their maximum.
            }
        }
        Ok(())
    }

    /// Returns a populated (resolved) [`StackFrame`] struct.
    /// This function will also populate the `DebugInfo::VariableCache` with in scope `Variable`s for each `StackFrame`, while taking into account the appropriate strategy for lazy-loading of variables.
    pub(crate) fn get_stackframe_info(
        &self,
        core: &mut Core<'_>,
        address: u64,
        unwind_registers: &registers::DebugRegisters,
    ) -> Result<Vec<StackFrame>, DebugError> {
        let mut units = self.get_units();

        let unknown_function = format!(
            "<unknown function @ {:#0width$x}>",
            address,
            width = (unwind_registers.get_address_size_bytes() * 2 + 2)
        );
        let stack_frame_registers = unwind_registers.clone();

        let mut frames = Vec::new();

        while let Some(unit_info) = self.get_next_unit_info(&mut units) {
            let functions =
                unit_info.get_function_dies(address, Some(&stack_frame_registers), true)?;

            if functions.is_empty() {
                continue;
            }

            // Handle all functions which contain further inlined functions. For
            // these functions, the location is the call site of the inlined function.
            for (index, function_die) in functions[0..functions.len() - 1].iter().enumerate() {
                let mut inlined_call_site: Option<RegisterValue> = None;
                let mut inlined_caller_source_location: Option<SourceLocation> = None;

                let function_name = function_die
                    .function_name()
                    .unwrap_or_else(|| unknown_function.clone());

                log::debug!("UNWIND: Function name: {}", function_name);

                let next_function = &functions[index + 1];

                assert!(next_function.is_inline());

                // Calculate the call site for this function, so that we can use it later to create an additional 'callee' `StackFrame` from that PC.
                let address_size = unit_info.unit.header.address_size() as u64;

                if next_function.low_pc > address_size && next_function.low_pc < u32::MAX.into() {
                    // The first instruction of the inlined function is used as the call site
                    inlined_call_site = Some(RegisterValue::from(next_function.low_pc));

                    log::debug!(
                        "UNWIND: Callsite for inlined function {:?}",
                        next_function.function_name()
                    );

                    inlined_caller_source_location = next_function.inline_call_location();
                }

                if let Some(inlined_call_site) = inlined_call_site {
                    log::debug!("UNWIND: Call site: {:?}", inlined_caller_source_location);

                    log::trace!("UNWIND: Function name: {}", function_name);

                    // Now that we have the function_name and function_source_location, we can create the appropriate variable caches for this stack frame.
                    // Resolve the statics that belong to the compilation unit that this function is in.
                    let static_variables = self
                        .create_static_scope_cache(core, &unit_info)
                        .map_or_else(
                            |error| {
                                log::error!(
                                    "Could not resolve static variables. {}. Continuing...",
                                    error
                                );
                                None
                            },
                            Some,
                        );

                    // Next, resolve and cache the function variables.
                    let local_variables = self
                        .create_function_scope_cache(core, function_die, &unit_info)
                        .map_or_else(
                            |error| {
                                log::error!(
                                    "Could not resolve function variables. {}. Continuing...",
                                    error
                                );
                                None
                            },
                            Some,
                        );

                    frames.push(StackFrame {
                        // MS DAP Specification requires the id to be unique accross all threads, so using  so using unique `Variable::variable_key` of the `stackframe_root_variable` as the id.
                        id: get_sequential_key(),
                        function_name,
                        source_location: inlined_caller_source_location,
                        registers: stack_frame_registers.clone(),
                        pc: inlined_call_site,
                        frame_base: function_die.frame_base,
                        is_inlined: function_die.is_inline(),
                        static_variables,
                        local_variables,
                    });
                } else {
                    log::warn!(
                        "UNWIND: Unknown call site for inlined function {}.",
                        function_name
                    );
                }
            }

            // Handle last function, which contains no further inlined functions
            //UNWRAP: Checked at beginning of loop, functions must contain at least one value
            #[allow(clippy::unwrap_used)]
            let last_function = functions.last().unwrap();

            let function_name = last_function
                .function_name()
                .unwrap_or_else(|| unknown_function.clone());

            let function_location = self.get_source_location(address);

            // Now that we have the function_name and function_source_location, we can create the appropriate variable caches for this stack frame.
            // Resolve the statics that belong to the compilation unit that this function is in.
            let static_variables = self
                .create_static_scope_cache(core, &unit_info)
                .map_or_else(
                    |error| {
                        log::error!(
                            "Could not resolve static variables. {}. Continuing...",
                            error
                        );
                        None
                    },
                    Some,
                );

            // Next, resolve and cache the function variables.
            let local_variables = self
                .create_function_scope_cache(core, last_function, &unit_info)
                .map_or_else(
                    |error| {
                        log::error!(
                            "Could not resolve function variables. {}. Continuing...",
                            error
                        );
                        None
                    },
                    Some,
                );

            frames.push(StackFrame {
                // MS DAP Specification requires the id to be unique accross all threads, so using  so using unique `Variable::variable_key` of the `stackframe_root_variable` as the id.
                id: get_sequential_key(),
                function_name,
                source_location: function_location,
                registers: stack_frame_registers.clone(),
                pc: match unwind_registers.get_address_size_bytes() {
                    4 => RegisterValue::U32(address as u32),
                    8 => RegisterValue::U64(address),
                    _ => RegisterValue::from(address),
                },
                frame_base: last_function.frame_base,
                is_inlined: last_function.is_inline(),
                static_variables,
                local_variables,
            });

            break;
        }

        if frames.is_empty() {
            Ok(vec![StackFrame {
                id: get_sequential_key(),
                function_name: unknown_function,
                source_location: self.get_source_location(address),
                registers: stack_frame_registers,
                pc: match unwind_registers.get_address_size_bytes() {
                    4 => RegisterValue::U32(address as u32),
                    8 => RegisterValue::U64(address),
                    _ => RegisterValue::from(address),
                },
                frame_base: None,
                is_inlined: false,
                static_variables: None,
                local_variables: None,
            }])
        } else {
            Ok(frames)
        }
    }

    /// Performs the logical unwind of the stack and returns a `Vec<StackFrame>`
    /// - The first 'StackFrame' represents the frame at the current PC (program counter), and ...
    /// - Each subsequent `StackFrame` represents the **previous or calling** `StackFrame` in the call stack.
    /// - The majority of the work happens in the `'unwind: while` loop, where each iteration will create a `StackFrame` where possible, and update the `unwind_registers` to prepare for the next iteration.
    ///
    /// The unwind loop will continue until we meet one of the following conditions:
    /// - We can no longer unwind a valid PC value to be used for the next frame.
    /// - We encounter a LR register value of 0x0 or 0xFFFFFFFF(Arm 'Reset' value for that register).
    /// - TODO: Catch the situation where the PC value indicates a hard-fault or other non-recoverable exception
    /// - We can not intelligently calculate a valid LR register value from the other registers, or the gimli::RegisterRule result is a value of 0x0. Note: [DWARF](https://dwarfstd.org) 6.4.4 - CIE defines the return register address used in the `gimli::RegisterRule` tables for unwind operations. Theoretically, if we encounter a function that has `Undefined` `gimli::RegisterRule` for the return register address, it means we have reached the bottom of the stack OR the function is a 'no return' type of function. I have found actual examples (e.g. local functions) where we get `Undefined` for register rule when we cannot apply this logic. Example 1: local functions in main.rs will have LR rule as `Undefined`. Example 2: main()-> ! that is called from a trampoline will have a valid LR rule.
    /// - Similarly, certain error conditions encountered in `StackFrameIterator` will also break out of the unwind loop.
    /// Note: In addition to populating the `StackFrame`s, this function will also populate the `DebugInfo::VariableCache` with `Variable`s for available Registers as well as static and function variables.
    /// TODO: Separate logic for stackframe creation and cache population
    pub fn unwind(&self, core: &mut Core, address: u64) -> Result<Vec<StackFrame>, crate::Error> {
        let mut stack_frames = Vec::<StackFrame>::new();
        let mut unwind_registers = registers::DebugRegisters::from_core(core);

        if unwind_registers
            .get_program_counter()
            .map_or_else(|| true, |pc| pc.value != Some(RegisterValue::U64(address)))
        {
            return Err(crate::Error::Other(anyhow::anyhow!("UNWIND: Attempting to perform an unwind for address: {:#018x}, which does not match the core register program counter.", address)));
        }

        let mut unwind_context: Box<UnwindContext<DwarfReader>> =
            Box::new(gimli::UnwindContext::new());

        // Unwind [StackFrame]'s for as long as we can unwind a valid PC value.
        'unwind: while let Some(frame_pc_register_value) = unwind_registers
            .get_program_counter()
            .and_then(|pc| pc.value)
        {
            // PART 1: Construct the `StackFrame` for the current pc.
            let frame_pc = frame_pc_register_value
                .try_into()
                .map_err(|error| crate::Error::Other(anyhow::anyhow!("Cannot convert register value for program counter to a 64-bit integeer value: {:?}", error)))?;
            log::trace!(
                "UNWIND: Will generate `StackFrame` for function at address (PC) {}",
                frame_pc,
            );

            //
            // PART 1-a: Prepare the `StackFrame` that holds the current frame information.
            let return_frame = match self.get_stackframe_info(core, frame_pc, &unwind_registers) {
                Ok(mut cached_stack_frames) => {
                    while cached_stack_frames.len() > 1 {
                        // If we encountered INLINED functions (all `StackFrames`s in this Vec, except for the last one, which is the containing NON-INLINED function), these are simply added to the list of stack_frames we return.
                        #[allow(clippy::unwrap_used)]
                        let inlined_frame = cached_stack_frames.pop().unwrap(); // unwrap is safe while .len() > 1
                        log::trace!(
                            "UNWIND: Found inlined function - name={}, pc={}",
                            inlined_frame.function_name,
                            inlined_frame.pc
                        );
                        stack_frames.push(inlined_frame);
                    }
                    if cached_stack_frames.len() == 1 {
                        // If there is only one stack frame, then it is a NON-INLINED function, and we will attempt to unwind further.
                        #[allow(clippy::unwrap_used)]
                        cached_stack_frames.pop().unwrap() // unwrap is safe for .len==1
                    } else {
                        // Obviously something has gone wrong and zero stackframes were returned in the vector.
                        log::error!("UNWIND: No `StackFrame` information: available");
                        // There is no point in continuing with the unwind, so let's get out of here.
                        break;
                    }
                }
                Err(e) => {
                    log::error!("UNWIND: Unable to complete `StackFrame` information: {}", e);
                    // There is no point in continuing with the unwind, so let's get out of here.
                    break;
                }
            };

            // Part 1-b: Check LR values to determine if we can continue unwinding.
            // TODO: ARM has special ranges of LR addresses to indicate fault conditions. We should check those also.
            if let Some(check_return_address) = unwind_registers.get_return_address() {
                if check_return_address.is_max_value() || check_return_address.is_zero() {
                    // When we encounter the starting (after reset) return address, we've reached the bottom of the stack, so no more unwinding after this.
                    stack_frames.push(return_frame);
                    log::trace!("UNWIND: Stack unwind complete - Reached the 'Reset' value of the LR register.");
                    break;
                }
            } else {
                // If the debug info rules result in a None return address, we cannot continue unwinding.
                stack_frames.push(return_frame);
                log::trace!("UNWIND: Stack unwind complete - LR register value is 'None.");
                break;
            }

            // PART 2: Setup the registers for the next iteration (a.k.a. unwind previous frame, a.k.a. "callee", in the call stack).
            log::trace!(
                "UNWIND - Preparing `StackFrameIterator` to unwind NON-INLINED function {:?} at {:?}",
                return_frame.function_name,
                return_frame.source_location
            );
            // PART 2-a: get the `gimli::FrameDescriptorEntry` for this address and then the unwind info associated with this row.
            match get_unwind_info(&mut unwind_context, &self.frame_section, frame_pc) {
                Ok(unwind_info) => {
                    // Because we will be updating the `unwind_registers` with previous frame unwind info, we need to keep a copy of the current frame's registers that can be used to resolve [DWARF](https://dwarfstd.org) expressions.
                    let callee_frame_registers = unwind_registers.clone();
                    // PART 2-b: Determine the CFA (canonical frame address) to use for this unwind row.
                    let unwind_cfa = match unwind_info.cfa() {
                        gimli::CfaRule::RegisterAndOffset { register, offset } => {
                            let reg_val = unwind_registers
                                .get_register_by_dwarf_id(register.0)
                                .and_then(|register| register.value);
                            match reg_val {
                                Some(reg_val) => {
                                    let unwind_cfa = add_to_address(reg_val.try_into()?, *offset);
                                    log::trace!(
                                        "UNWIND - CFA : {:#010x}\tRule: {:?}",
                                        unwind_cfa,
                                        unwind_info.cfa()
                                    );
                                    Some(unwind_cfa)
                                }
                                None => {
                                    log::error!("UNWIND: `StackFrameIterator` unable to determine the unwind CFA: Missing value of register {}",register.0);
                                    stack_frames.push(return_frame);
                                    break;
                                }
                            }
                        }
                        gimli::CfaRule::Expression(_) => unimplemented!(),
                    };

                    // PART 2-c: Unwind registers for the "previous/calling" frame.
                    // We sometimes need to keep a copy of the LR value to calculate the PC. For both ARM, and RISCV, The LR will be unwound before the PC, so we can reference it safely.
                    let mut unwound_return_address: Option<RegisterValue> = None;
                    for debug_register in
                        unwind_registers.0.iter_mut().filter(|platform_register| {
                            matches!(
                                platform_register.group,
                                RegisterGroup::Base | RegisterGroup::Singleton
                            )
                            // We include platform registers, as well as the singletons, because on RISCV, the program counter is separate from the platform_registers
                        })
                    {
                        if unwind_register(
                            debug_register,
                            &callee_frame_registers,
                            Some(unwind_info),
                            unwind_cfa,
                            &mut unwound_return_address,
                            core,
                        )
                        .is_break()
                        {
                            stack_frames.push(return_frame);
                            break 'unwind;
                        };
                    }
                }
                Err(error) => {
                    // We cannot do stack unwinding if we do not have debug info. However, there is one case where we can continue. When the following conditions are met:
                    // 1. The current frame is the first frame in the stack, AND ...
                    // 2. The frame registers have a valid return address/LR value.
                    // If both these conditions are met, we can push the 'unknown function' to the list of stack frames, and use the LR value to calculate the PC for the calling frame.
                    // The current logic will then use that PC to get the next frame's unwind info, and if that exists, will be able to continue unwinding.
                    // If the calling frame has no debug info, then the unwindindg will end with that frame.
                    if stack_frames.is_empty() {
                        let callee_frame_registers = unwind_registers.clone();
                        let mut unwound_return_address: Option<RegisterValue> =
                            callee_frame_registers
                                .get_return_address()
                                .and_then(|lr| lr.value);
                        if let Some(calling_pc) = unwind_registers.get_program_counter_mut() {
                            if unwind_register(
                                calling_pc,
                                &callee_frame_registers,
                                None,
                                None,
                                &mut unwound_return_address,
                                core,
                            )
                            .is_break()
                            {
                                // We were not able to get a PC for the calling frame, so we cannot continue unwinding.
                                stack_frames.push(return_frame);
                                break 'unwind;
                            } else {
                                // The unwind registers were updated with the calling frame's PC, so we can continue unwinding.
                                stack_frames.push(return_frame);
                                continue 'unwind;
                            };
                        }
                    } else {
                        stack_frames.push(return_frame);
                        log::trace!("UNWIND: Stack unwind complete. No available debug info for program counter {}: {}", frame_pc, error);
                        break;
                    }
                }
            };
            stack_frames.push(return_frame);
        }

        Ok(stack_frames)
    }

    /// Find the program counter where a breakpoint should be set,
    /// given a source file, a line and optionally a column.
    pub fn get_breakpoint_location(
        &self,
        path: &Path,
        line: u64,
        column: Option<u64>,
    ) -> Result<HaltLocations, DebugError> {
        log::debug!(
            "Looking for breakpoint location for {}:{}:{}",
            path.display(),
            line,
            column
                .map(|c| c.to_string())
                .unwrap_or_else(|| "-".to_owned())
        );

        let mut unit_iter = self.dwarf.units();

        while let Some(unit_header) = unit_iter.next()? {
            let unit = self.dwarf.unit(unit_header)?;

            if let Some(ref line_program) = unit.line_program {
                let header = line_program.header();

                for file_name in header.file_names() {
                    let combined_path = self.get_path(&unit, header, file_name);

                    if combined_path.map(|p| p == path).unwrap_or(false) {
                        let mut rows = line_program.clone().rows();

                        while let Some((header, row)) = rows.next_row()? {
                            let row_path = row
                                .file(header)
                                .and_then(|file_entry| self.get_path(&unit, header, file_entry));

                            if row_path.map(|p| p != path).unwrap_or(true) {
                                continue;
                            }

                            if let Some(cur_line) = row.line() {
                                if cur_line.get() == line {
                                    // The first match of the file and row will be used a the locator address to select valid breakpoint location.
                                    // - The result will include a new source location, so that the debugger knows where the actual breakpoint was placed.
                                    return self.get_halt_locations(row.address(), None);
                                }
                            }
                        }
                    }
                }
            }
        }
        Err(DebugError::Other(anyhow::anyhow!(
            "No valid breakpoint information found for file: {:?}, line: {:?}, column: {:?}",
            path,
            line,
            column
        )))
    }

    /// Get the absolute path for an entry in a line program header
    pub(crate) fn get_path(
        &self,
        unit: &gimli::read::Unit<DwarfReader>,
        header: &LineProgramHeader<DwarfReader>,
        file_entry: &FileEntry<DwarfReader>,
    ) -> Option<PathBuf> {
        let file_name_attr_string = self.dwarf.attr_string(unit, file_entry.path_name()).ok()?;
        let dir_name_attr_string = file_entry
            .directory(header)
            .and_then(|dir| self.dwarf.attr_string(unit, dir).ok());

        let name_path = Path::new(from_utf8(&file_name_attr_string).ok()?);

        let dir_path =
            dir_name_attr_string.and_then(|dir_name| from_utf8(&dir_name).ok().map(PathBuf::from));

        let mut combined_path = match dir_path {
            Some(dir_path) => dir_path.join(name_path),
            None => name_path.to_owned(),
        };

        if combined_path.is_relative() {
            let comp_dir = unit
                .comp_dir
                .as_ref()
                .map(|dir| from_utf8(dir))
                .transpose()
                .ok()?
                .map(PathBuf::from);

            if let Some(comp_dir) = comp_dir {
                combined_path = comp_dir.join(&combined_path);
            }
        }

        Some(combined_path)
    }

    pub(crate) fn find_file_and_directory(
        &self,
        unit: &gimli::read::Unit<DwarfReader>,
        header: &LineProgramHeader<DwarfReader>,
        file_entry: &FileEntry<DwarfReader>,
    ) -> Option<(Option<String>, Option<PathBuf>)> {
        let combined_path = self.get_path(unit, header, file_entry)?;

        let file_name = combined_path
            .file_name()
            .map(|name| name.to_string_lossy().into_owned());

        let directory = combined_path.parent().map(|p| p.to_path_buf());

        Some((file_name, directory))
    }
}

/// Get a handle to the [`gimli::UnwindTableRow`] for this call frame, so that we can reference it to unwind register values.
fn get_unwind_info<'a>(
    unwind_context: &'a mut Box<UnwindContext<DwarfReader>>,
    frame_section: &'a DebugFrame<DwarfReader>,
    frame_program_counter: u64,
) -> Result<&'a gimli::UnwindTableRow<DwarfReader, gimli::StoreOnHeap>, DebugError> {
    let unwind_bases = BaseAddresses::default();
    let frame_descriptor_entry = match frame_section.fde_for_address(
        &unwind_bases,
        frame_program_counter,
        gimli::DebugFrame::cie_from_offset,
    ) {
        Ok(frame_descriptor_entry) => frame_descriptor_entry,
        Err(error) => {
            return Err(DebugError::Other(anyhow::anyhow!(
                "UNWIND: Error reading FrameDescriptorEntry at PC={} : {}",
                frame_program_counter,
                error
            )));
        }
    };

    frame_descriptor_entry
        .unwind_info_for_address(
            frame_section,
            &unwind_bases,
            unwind_context,
            frame_program_counter,
        )
        .map_err(|error| {
            DebugError::Other(anyhow::anyhow!(
                "UNWIND: Error reading FrameDescriptorEntry at PC={} : {}",
                frame_program_counter,
                error
            ))
        })
}

/// A per_register unwind, applying register rules and updating the [`registers::DebugRegister`] value as appropriate, before returning control to the calling function.
fn unwind_register(
    debug_register: &mut super::DebugRegister,
    // The callee_frame_registers are used to lookup values and never updated.
    callee_frame_registers: &DebugRegisters,
    unwind_info: Option<&gimli::UnwindTableRow<DwarfReader, gimli::StoreOnHeap>>,
    unwind_cfa: Option<u64>,
    unwound_return_address: &mut Option<RegisterValue>,
    core: &mut Core,
) -> ControlFlow<(), ()> {
    use gimli::read::RegisterRule::*;
    // If we do not have unwind info, or there is no register rule, then use UnwindRule::Undefined.
    let register_rule = debug_register
        .dwarf_id
        .and_then(|register_position| {
            unwind_info
                .map(|unwind_info| unwind_info.register(gimli::Register(register_position as u16)))
        })
        .unwrap_or(gimli::RegisterRule::Undefined);
    let mut register_rule_string = format!("{:?}", register_rule);
    let new_value = match register_rule {
        Undefined => {
            // In many cases, the DWARF has `Undefined` rules for variables like frame pointer, program counter, etc., so we hard-code some rules here to make sure unwinding can continue. If there is a valid rule, it will bypass these hardcoded ones.
            match &debug_register {
                fp if fp.id == fp.register_file.frame_pointer.id => {
                    register_rule_string = "FP=CFA (dwarf Undefined)".to_string();
                    callee_frame_registers
                        .get_frame_pointer()
                        .and_then(|fp| fp.value)
                }
                sp if sp.id == sp.register_file.stack_pointer.id => {
                    // NOTE: [ARMv7-M Architecture Reference Manual](https://developer.arm.com/documentation/ddi0403/ee), Section B.1.4.1: Treat bits [1:0] as `Should be Zero or Preserved`
                    // - Applying this logic to RISCV has no adverse effects, since all incoming addresses are already 32-bit aligned.
                    register_rule_string = "SP=CFA (dwarf Undefined)".to_string();
                    unwind_cfa.map(|unwind_cfa| {
                        if sp.is_u32() {
                            RegisterValue::U32(unwind_cfa as u32 & !0b11)
                        } else {
                            RegisterValue::U64(unwind_cfa & !0b11)
                        }
                    })
                }
                lr if lr.id == lr.register_file.return_address.id => {
                    // This value is can only be used to determine the Undefined PC value. We have no way of inferring the previous frames LR until we have the PC.
                    register_rule_string = "LR=Unknown (dwarf Undefined)".to_string();
                    *unwound_return_address = lr.value;
                    None
                }
                pc if pc.id == pc.register_file.program_counter.id => {
                    // NOTE: PC = Value of the unwound LR, i.e. the first instruction after the one that called this function.
                    register_rule_string = "PC=(unwound LR) (dwarf Undefined)".to_string();
                    unwound_return_address.and_then(|return_address| {
                        if return_address.is_max_value() || return_address.is_zero() {
                            log::warn!("No reliable return address is available, so we cannot determine the program counter to unwind the previous frame.");
                            None
                        } else {
                            match return_address {
                                RegisterValue::U32(return_address) => {
                                    if matches!(core.instruction_set(), Ok(InstructionSet::Thumb2)) {
                                        // NOTE: [ARMv7-M Architecture Reference Manual](https://developer.arm.com/documentation/ddi0403/ee), Section A5.1.2: We have to clear the last bit to ensure the PC is half-word aligned. (on ARM architecture, when in Thumb state for certain instruction types will set the LSB to 1)
                                        register_rule_string = "PC=(unwound LR & !0b1) (dwarf Undefined)".to_string();
                                        Some(RegisterValue::U32(return_address  & !0b1))
                                    } else{
                                        Some(RegisterValue::U32(return_address))
                                    }
                                }
                                RegisterValue::U64(return_address) => {
<<<<<<< HEAD
                                    Some(RegisterValue::U64(return_address))
=======
                                    Some(RegisterValue::U64(
                                        add_to_address(
                                            return_address,
                                            -address_size,
                                        ),
                                    ))
                                },
                                RegisterValue::U128(_) => {
                                    log::warn!("128 bit address space not supported");
                                    None
>>>>>>> 243eecc4
                                }
                            }
                        }
                    })
                }
                _ => {
                    // This will result in the register value being cleared for the previous frame.
                    None
                }
            }
        }
        SameValue => callee_frame_registers
            .get_register(debug_register.id)
            .and_then(|reg| reg.value),
        Offset(address_offset) => {
            // "The previous value of this register is saved at the address CFA+N where CFA is the current CFA value and N is a signed offset"
            if let Some(unwind_cfa) = unwind_cfa {
                let previous_frame_register_address = add_to_address(unwind_cfa, address_offset);
                let address_size = callee_frame_registers.get_address_size_bytes();
                register_rule_string = format!("CFA {:?}", register_rule);
                let result = match address_size {
                    4 => {
                        let mut buff = [0u8; 4];
                        core.read(previous_frame_register_address, &mut buff)
                            .map(|_| RegisterValue::U32(u32::from_le_bytes(buff)))
                    }
                    8 => {
                        let mut buff = [0u8; 8];
                        core.read(previous_frame_register_address, &mut buff)
                            .map(|_| RegisterValue::U64(u64::from_le_bytes(buff)))
                    }
                    _ => {
                        log::error!(
                            "UNWIND: Address size {} not supported.  Please report this as a bug.",
                            address_size
                        );
                        return ControlFlow::Break(());
                    }
                };

                match result {
                    Ok(register_value) => {
                        if debug_register.id == debug_register.register_file.return_address.id {
                            // We need to store this value to be used by the calculation of the PC.
                            *unwound_return_address = Some(register_value);
                        }
                        Some(register_value)
                    }
                    Err(error) => {
                        log::error!(
                            "UNWIND: Failed to read from address {} ({} bytes): {}",
                            RegisterValue::from(previous_frame_register_address),
                            4,
                            error
                        );
                        log::error!(
                            "UNWIND: Rule: Offset {} from address {:#010x}",
                            address_offset,
                            unwind_cfa
                        );
                        return ControlFlow::Break(());
                    }
                }
            } else {
                log::error!("UNWIND: Tried to unwind `RegisterRule` at CFA = None. Please report this as a bug.");
                return ControlFlow::Break(());
            }
        }
        //TODO: Implement the remainder of these `RegisterRule`s
        _ => unimplemented!(),
    };
    debug_register.value = new_value;

    log::trace!(
        "UNWIND - {:>10}: Caller: {}\tCallee: {}\tRule: {}",
        debug_register.get_register_name(),
        debug_register.value.unwrap_or_default(),
        callee_frame_registers
            .get_register(debug_register.id)
            .and_then(|reg| reg.value)
            .unwrap_or_default(),
        register_rule_string,
    );
    ControlFlow::Continue(())
}

/// Helper function to handle adding a signed offset to a u64 address.
/// The result wraps, which matches previous behavior of using i64 operations and
/// casting to u32
fn add_to_address(address: u64, offset: i64) -> u64 {
    if offset >= 0 {
        address.wrapping_add(offset as u64)
    } else {
        address.wrapping_sub(offset.unsigned_abs())
    }
}<|MERGE_RESOLUTION|>--- conflicted
+++ resolved
@@ -1320,20 +1320,11 @@
                                     }
                                 }
                                 RegisterValue::U64(return_address) => {
-<<<<<<< HEAD
                                     Some(RegisterValue::U64(return_address))
-=======
-                                    Some(RegisterValue::U64(
-                                        add_to_address(
-                                            return_address,
-                                            -address_size,
-                                        ),
-                                    ))
                                 },
                                 RegisterValue::U128(_) => {
                                     log::warn!("128 bit address space not supported");
                                     None
->>>>>>> 243eecc4
                                 }
                             }
                         }
